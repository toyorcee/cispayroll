--- conflicted
+++ resolved
@@ -1,10 +1,5 @@
 import { Status, BankDetails, Allowance, Deduction } from "./common";
 import { UserRole, Permission } from "./auth";
-<<<<<<< HEAD
-
-=======
-  
->>>>>>> d9f7436e
 export enum LeaveStatus {
   pending = "pending",
   approved = "approved",
