import axios from "axios";
import {
  Employee,
  EmployeeFilters,
  CreateEmployeeData,
  OnboardingEmployee,
  OffboardingDetails,
  DepartmentBasic,
  EmployeeResponse,
  DepartmentEmployeeResponse,
} from "../types/employee";
import { Department, DepartmentFormData } from "../types/department";
import { OnboardingStats } from "../types/chart";
import { toast } from "react-toastify";
import { UserRole } from "../types/auth";

<<<<<<< HEAD
const BASE_URL = import.meta.env.VITE_API_URL;
console.log("🚀 BASE_URL", BASE_URL);
=======
const BASE_URL = "https://payrollapi.digitalentshub.net/api";
>>>>>>> d678570a

// Set default axios config to always include credentials
axios.defaults.withCredentials = true;


interface AdminResponse {
  _id: string;
  firstName: string;
  lastName: string;
  email: string;
  role: UserRole;
  status:
    | "active"
    | "inactive"
    | "pending"
    | "suspended"
    | "terminated"
    | "offboarding";
  permissions: string[];
}

export const employeeService = {
  // Get employees with filtering and pagination
  getEmployees: async (params: {
    page: number;
    limit: number;
  }): Promise<EmployeeResponse> => {
    const response = await axios.get("/api/super-admin/users", { params });
    return response.data;
  },

  // Get employees for specific department
  getDepartmentEmployees: async (
    departmentId: string,
    filters: EmployeeFilters
  ): Promise<DepartmentEmployeeResponse> => {
    try {
      console.log("🔄 Service: Starting getDepartmentEmployees", {
        departmentId,
        filters,
      });

      const queryParams = new URLSearchParams();
      if (filters.status) queryParams.append("status", filters.status);
      queryParams.append("page", filters.page.toString());
      queryParams.append("limit", filters.limit.toString());

      const url = `/api/super-admin/departments/${departmentId}/employees?${queryParams}`;
      const response = await axios.get(url);

      return response.data.data;
    } catch (error) {
      console.error("❌ Service: Error in getDepartmentEmployees:", error);
      throw error;
    }
  },

  // Create new employee
  async createEmployee(employeeData: CreateEmployeeData): Promise<Employee> {
    try {
      // Format the date without type checking
      const formattedData = {
        ...employeeData,
        dateJoined: new Date(employeeData.dateJoined).toISOString(),
      };

      const response = await axios.post(
        `${BASE_URL}/employees/create`,
        formattedData
      );
      return response.data;
    } catch (error) {
      console.error("Error creating employee:", error);
      throw error;
    }
  },

  // Update employee
  updateEmployee: async (id: string, employeeData: Partial<Employee>) => {
    const response = await axios.put(
      `${BASE_URL}/employees/${id}`,
      employeeData
    );
    return response.data;
  },

  // Delete employee
  deleteEmployee: async (id: string) => {
    const response = await axios.delete(`${BASE_URL}/employees/${id}`);
    return response.data;
  },

  // Transfer employee to different department
  transferEmployee: async (id: string, newDepartmentId: string) => {
    const response = await axios.post(`${BASE_URL}/employees/${id}/transfer`, {
      departmentId: newDepartmentId,
    });
    return response.data;
  },

  getDepartments: async (): Promise<DepartmentBasic[]> => {
    try {
      console.log("🔄 Fetching departments from API...");
      const response = await axios.get<{ data: DepartmentBasic[] }>(
        `${BASE_URL}/super-admin/departments`
      );

      // Map the response to include both _id and id
      const departments = response.data.data.map((dept) => ({
        ...dept,
        id: dept._id, // Add id field for frontend compatibility
      }));

      console.log("✅ Departments fetched:", departments);
      return departments;
    } catch (error: unknown) {
      console.error("❌ Failed to fetch departments:", error);
      toast.error(
        (axios.isAxiosError(error) && error.response?.data?.message) || "Failed to fetch departments"
      );
      throw error;
    }
  },

  createDepartment: async (data: DepartmentFormData): Promise<Department> => {
    try {
      const response = await axios.post(
        `${BASE_URL}/super-admin/departments`,
        data,
        { withCredentials: true }
      );
      return {
        ...response.data.data,
        id: response.data.data._id,
        createdAt: new Date(),
        updatedAt: new Date(),
      };
    } catch (error) {
      console.error("Failed to create department:", error);
      throw error;
    }
  },

  updateDepartment: async (
    id: string,
    data: DepartmentFormData
  ): Promise<Department> => {
    try {
      const response = await axios.put(
        `${BASE_URL}/super-admin/departments/${id}`,
        data,
        { withCredentials: true }
      );
      return {
        ...response.data.data,
        id: response.data.data._id,
        createdAt: new Date(response.data.data.createdAt),
        updatedAt: new Date(response.data.data.updatedAt),
      };
    } catch (error) {
      console.error("Failed to update department:", error);
      throw error;
    }
  },

  deleteDepartment: async (id: string): Promise<void> => {
    try {
      await axios.delete(`${BASE_URL}/super-admin/departments/${id}`, {
        withCredentials: true,
      });
    } catch (error) {
      console.error("Failed to delete department:", error);
      throw error;
    }
  },

  getOnboardingEmployees: async (): Promise<OnboardingEmployee[]> => {
    try {
      console.log("📤 Fetching onboarding employees");
      const response = await axios.get<{
        success: boolean;
        data: OnboardingEmployee[];
      }>(`${BASE_URL}/super-admin/onboarding-employees`);

      console.log("📥 Onboarding employees response:", response.data);

      // Return the data array from the response
      return response.data.data || [];
    } catch (error: unknown) {
      console.error("❌ Error fetching onboarding employees:", error);
      if (axios.isAxiosError(error)) {
        toast.error(error.response?.data?.message || "Failed to fetch employees");
      } else {
        toast.error("Failed to fetch employees");
      }
      return []; // Return empty array on error
    }
  },

  async getEmployeeById(id: string): Promise<Partial<Employee>> {
    try {
      const response = await axios.get(`${BASE_URL}/employees/${id}`);
      const emp = response.data;

      // Ensure dates are properly formatted
      try {
        if (emp.dateJoined) {
          emp.dateJoined = new Date(emp.dateJoined).toISOString();
        }
        if (emp.startDate) {
          emp.startDate = new Date(emp.startDate).toISOString();
        }
      } catch {
        // If date parsing fails, use current date
        const currentDate = new Date().toISOString();
        emp.dateJoined = emp.dateJoined || currentDate;
        emp.startDate = emp.startDate || currentDate;
      }

      return emp;
    } catch (error) {
      console.error(`Error fetching employee ${id}:`, error);
      throw error;
    }
  },

  async getOnboardingStats(): Promise<OnboardingStats> {
    const response = await axios.get(
      `${BASE_URL}/super-admin/onboarding-stats`
    );
    return response.data.data;
  },

  async getOffboardingEmployees() {
    try {
      console.log("🔍 Calling getOffboardingEmployees API...");
      const response = await axios.get(
        `${BASE_URL}/super-admin/offboarding-employees`,
        { withCredentials: true }
      );
      console.log("📥 API Response:", response);

      if (!response.data.success) {
        throw new Error(
          response.data.message || "Failed to fetch offboarding employees"
        );
      }

      return response.data.data;
    } catch (error) {
      console.error("❌ Error in getOffboardingEmployees:", error);
      throw error;
    }
  },

  async initiateOffboarding(employeeId: string) {
    try {
      console.log("🔄 Initiating offboarding for:", employeeId);
      const response = await axios.post(
        `${BASE_URL}/super-admin/employees/${employeeId}/offboard`,
        {},
        {
          withCredentials: true,
          headers: {
            "Content-Type": "application/json",
          },
        }
      );

      if (!response.data.success) {
        throw new Error(
          response.data.message || "Failed to initiate offboarding"
        );
      }

      console.log("✅ Offboarding response:", response.data);
      return response.data;
    } catch (error: unknown) {
      console.error(
        "❌ Failed to initiate offboarding:",
        axios.isAxiosError(error) ? error.response?.data || error.message : String(error)
      );
      throw error;
    }
  },

  async updateOffboardingStatus(
    employeeId: string,
    updates: Partial<OffboardingDetails>
  ) {
    try {
      const response = await axios.patch(
        `${BASE_URL}/super-admin/employees/${employeeId}/offboarding`,
        updates,
        { withCredentials: true }
      );
      return response.data;
    } catch (error) {
      console.error("Error updating offboarding status:", error);
      throw error;
    }
  },

  async archiveEmployee(employeeId: string) {
    try {
      const response = await axios.post(
        `${BASE_URL}/super-admin/employees/${employeeId}/archive`,
        {},
        { withCredentials: true }
      );

      if (!response.data.success) {
        throw new Error(response.data.message || "Failed to archive employee");
      }

      return response.data.data;
    } catch (error) {
      console.error("Failed to archive employee:", error);
      throw error;
    }
  },

  async removeFromPayroll(employeeId: string) {
    try {
      const response = await axios.post(
        `${BASE_URL}/super-admin/employees/${employeeId}/remove-payroll`
      );
      return response.data;
    } catch (error) {
      console.error("Failed to remove from payroll:", error);
      throw error;
    }
  },

  async generateFinalDocuments(employeeId: string) {
    try {
      const response = await axios.post(
        `${BASE_URL}/super-admin/employees/${employeeId}/generate-documents`
      );
      return response.data;
    } catch (error) {
      console.error("Failed to generate documents:", error);
      throw error;
    }
  },

  async revertToOnboarding(employeeId: string) {
    try {
      const response = await axios.post(
        `${BASE_URL}/super-admin/employees/${employeeId}/revert-onboarding`,
        {},
        { withCredentials: true }
      );

      if (!response.data.success) {
        throw new Error(
          response.data.message || "Failed to revert employee status"
        );
      }

      return response.data.data;
    } catch (error) {
      console.error("Failed to revert employee status:", error);
      throw error;
    }
  },

  async getAllLeaveRequests() {
    try {
      const response = await axios.get(`${BASE_URL}/super-admin/leaves`);
      return response.data.data;
    } catch (error) {
      console.error("Error fetching leave requests:", error);
      throw error;
    }
  },

  async updateLeaveStatus(leaveId: string, status: string, notes?: string) {
    try {
      const response = await axios.patch(
        `${BASE_URL}/super-admin/leaves/${leaveId}/status`,
        { status, notes }
      );
      return response.data;
    } catch (error) {
      console.error("Error updating leave status:", error);
      throw error;
    }
  },

  async getLeaveStatistics() {
    try {
      const response = await axios.get(
        `${BASE_URL}/super-admin/leaves/statistics`
      );
      return response.data.data;
    } catch (error) {
      console.error("Error fetching leave statistics:", error);
      throw error;
    }
  },

  // Payroll Processing
  getAllPayrollPeriods: async () => {
    const response = await axios.get(`${BASE_URL}/super-admin/payroll/periods`);
    return response.data;
  },

  processPayroll: async (data: { employeeId: string; amount: number; period: string }) => {
    const response = await axios.post(
      `${BASE_URL}/super-admin/payroll/process`,
      data
    );
    return response.data;
  },

  // Allowance Management
  getAllowances: async () => {
    const response = await axios.get(
      `${BASE_URL}/super-admin/payroll/allowances`
    );
    return response.data;
  },

  updateAllowance: async (id: string, data: { name: string; amount: number; description?: string }) => {
    const response = await axios.patch(
      `${BASE_URL}/super-admin/payroll/allowances/${id}`,
      data
    );
    return response.data;
  },

  // Bonus Management
  getBonuses: async () => {
    const response = await axios.get(`${BASE_URL}/super-admin/payroll/bonuses`);
    return response.data;
  },

  createBonus: async (data: { name: string; amount: number; description?: string }) => {
    const response = await axios.post(
      `${BASE_URL}/super-admin/payroll/bonuses`,
      data
    );
    return response.data;
  },

  // Payroll Statistics
  getPayrollStats: async () => {
    const response = await axios.get(
      `${BASE_URL}/super-admin/payroll/statistics`
    );
    return response.data;
  },

  getAdmins: async (): Promise<AdminResponse[]> => {
    const response = await axios.get("/api/super-admin/admins", {
      withCredentials: true,
    });
    return response.data.data;
  },

  updateOnboardingStage: async (employeeId: string, stage: string) => {
    const response = await axios.put(
      `${BASE_URL}/employees/${employeeId}/onboarding-stage`,
      { stage }
    );
    return response.data;
  },
};<|MERGE_RESOLUTION|>--- conflicted
+++ resolved
@@ -14,12 +14,7 @@
 import { toast } from "react-toastify";
 import { UserRole } from "../types/auth";
 
-<<<<<<< HEAD
-const BASE_URL = import.meta.env.VITE_API_URL;
-console.log("🚀 BASE_URL", BASE_URL);
-=======
 const BASE_URL = "https://payrollapi.digitalentshub.net/api";
->>>>>>> d678570a
 
 // Set default axios config to always include credentials
 axios.defaults.withCredentials = true;
